/*
 * Licensed to the Apache Software Foundation (ASF) under one or more
 * contributor license agreements.  See the NOTICE file distributed with
 * this work for additional information regarding copyright ownership.
 * The ASF licenses this file to You under the Apache License, Version 2.0
 * (the "License"); you may not use this file except in compliance with
 * the License.  You may obtain a copy of the License at
 *
 *     http://www.apache.org/licenses/LICENSE-2.0
 *
 * Unless required by applicable law or agreed to in writing, software
 * distributed under the License is distributed on an "AS IS" BASIS,
 * WITHOUT WARRANTIES OR CONDITIONS OF ANY KIND, either express or implied.
 * See the License for the specific language governing permissions and
 * limitations under the License.
 */
package org.apache.nifi.distributed.cache.client;

import java.io.IOException;

import org.apache.nifi.annotation.documentation.CapabilityDescription;
import org.apache.nifi.annotation.documentation.Tags;
import org.apache.nifi.controller.ControllerService;

/**
 * This interface defines an API that can be used for interacting with a
 * Distributed Cache that functions similarly to a {@link java.util.Map Map}.
 *
 */
@Tags({"distributed", "client", "cluster", "map", "cache"})
@CapabilityDescription("Provides the ability to communicate with a DistributedMapCacheServer. This allows "
        + "multiple nodes to coordinate state with a single remote entity.")
public interface DistributedMapCacheClient extends ControllerService {

    /**
     * Adds the specified key and value to the cache, if they are not already
     * present, serializing the key and value with the given
     * {@link Serializer}s.
     *
     * @param <K> type of key
     * @param <V> type of value
     * @param key the key for into the map
     * @param value the value to add to the map if and only if the key is absent
     * @param keySerializer key serializer
     * @param valueSerializer value serializer
     * @return true if the value was added to the cache, false if the value
     * already existed in the cache
     *
     * @throws IOException if unable to communicate with the remote instance
     */
    <K, V> boolean putIfAbsent(K key, V value, Serializer<K> keySerializer, Serializer<V> valueSerializer) throws IOException;

    /**
     * Adds the specified key and value to the cache, if they are not already
     * present, serializing the key and value with the given
     * {@link Serializer}s. If a value already exists in the cache for the given
     * key, the value associated with the key is returned, after being
     * deserialized with the given valueDeserializer.
     *
     * @param <K> type of key
     * @param <V> type of value
     * @param key key
     * @param value value
     * @param keySerializer key serializer
     * @param valueSerializer key serializer
     * @param valueDeserializer value deserializer
     * @return If a value already exists in the cache for the given
     * key, the value associated with the key is returned, after being
     * deserialized with the given valueDeserializer
     * @throws IOException ex
     */
    <K, V> V getAndPutIfAbsent(K key, V value, Serializer<K> keySerializer, Serializer<V> valueSerializer, Deserializer<V> valueDeserializer) throws IOException;

    /**
     * Determines if the given value is present in the cache and if so returns
     * <code>true</code>, else returns <code>false</code>
     *
     * @param <K> type of key
     * @param key key
     * @param keySerializer key serializer
     * @return Determines if the given value is present in the cache and if so returns
     * <code>true</code>, else returns <code>false</code>
     *
     * @throws IOException if unable to communicate with the remote instance
     */
    <K> boolean containsKey(K key, Serializer<K> keySerializer) throws IOException;

    /**
<<<<<<< HEAD
     * Adds the specified key and value to the cache, overwriting any value that is
     * currently set.
     * 
     * @param key The key to set
     * @param value The value to associate with the given Key
     * @param keySerializer the Serializer that will be used to serialize the key into bytes
     * @param valueSerializer the Serializer that will be used to serialize the value into bytes
     * 
     * @throws IOException if unable to communicate with the remote instance
     * @throws NullPointerException if the key or either serializer is null
     */
    <K, V> void put(K key, V value, Serializer<K> keySerializer, Serializer<V> valueSerializer) throws IOException;
    
    /**
     * Returns the value in the cache for the given key, if one exists;
     * otherwise returns <code>null</code>
     *
     * @param <K>
     * @param <V>
=======
     * @param <K> type of key
     * @param <V> type of value
>>>>>>> 384b2ac2
     * @param key the key to lookup in the map
     * @param keySerializer key serializer
     * @param valueDeserializer value serializer
     *
     * @return the value in the cache for the given key, if one exists;
     * otherwise returns <code>null</code>
     * @throws IOException ex
     */
    <K, V> V get(K key, Serializer<K> keySerializer, Deserializer<V> valueDeserializer) throws IOException;

    /**
     * Attempts to notify the server that we are finished communicating with it
     * and cleans up resources
     *
     * @throws java.io.IOException ex
     */
    void close() throws IOException;

    /**
     * Removes the entry with the given key from the cache, if it is present.
     *
     * @param <K> type of key
     * @param key key
     * @param serializer serializer
     * @return <code>true</code> if the entry is removed, <code>false</code> if
     * the key did not exist in the cache
     * @throws IOException ex
     */
    <K> boolean remove(K key, Serializer<K> serializer) throws IOException;

}<|MERGE_RESOLUTION|>--- conflicted
+++ resolved
@@ -86,30 +86,27 @@
     <K> boolean containsKey(K key, Serializer<K> keySerializer) throws IOException;
 
     /**
-<<<<<<< HEAD
      * Adds the specified key and value to the cache, overwriting any value that is
      * currently set.
-     * 
+     *
+     * @param <K> the key type
+     * @param <V> the value type
      * @param key The key to set
      * @param value The value to associate with the given Key
      * @param keySerializer the Serializer that will be used to serialize the key into bytes
      * @param valueSerializer the Serializer that will be used to serialize the value into bytes
-     * 
+     *
      * @throws IOException if unable to communicate with the remote instance
      * @throws NullPointerException if the key or either serializer is null
      */
     <K, V> void put(K key, V value, Serializer<K> keySerializer, Serializer<V> valueSerializer) throws IOException;
-    
+
     /**
      * Returns the value in the cache for the given key, if one exists;
      * otherwise returns <code>null</code>
      *
-     * @param <K>
-     * @param <V>
-=======
-     * @param <K> type of key
-     * @param <V> type of value
->>>>>>> 384b2ac2
+     * @param <K> the key type
+     * @param <V> the value type
      * @param key the key to lookup in the map
      * @param keySerializer key serializer
      * @param valueDeserializer value serializer
